/**
 * @license
 * Copyright 2017 Google Inc. All rights reserved.
 *
 * Licensed under the Apache License, Version 2.0 (the "License");
 * you may not use this file except in compliance with the License.
 * You may obtain a copy of the License at
 *
 *     http://www.apache.org/licenses/LICENSE-2.0
 *
 * Unless required by applicable law or agreed to in writing, software
 * distributed under the License is distributed on an "AS IS" BASIS,
 * WITHOUT WARRANTIES OR CONDITIONS OF ANY KIND, either express or implied.
 * See the License for the specific language governing permissions and
 * limitations under the License.
 */
 /**
  * @fileoverview
  */
'use strict';

const ByteEfficiencyAudit = require('./byte-efficiency-audit');
const Formatter = require('../../report/formatter');
const TracingProcessor = require('../../lib/traces/tracing-processor');
const URL = require('../../lib/url-shim');

// Parameters for log-normal CDF scoring. See https://www.desmos.com/calculator/gpmjeykbwr
// ~75th and ~90th percentiles http://httparchive.org/interesting.php?a=All&l=Feb%201%202017&s=All#bytesTotal
const OPTIMAL_VALUE = 1600 * 1024;
const SCORING_POINT_OF_DIMINISHING_RETURNS = 2500 * 1024;
const SCORING_MEDIAN = 4000 * 1024;

class TotalByteWeight extends ByteEfficiencyAudit {
  /**
   * @return {!AuditMeta}
   */
  static get meta() {
    return {
      category: 'Network',
      name: 'total-byte-weight',
      optimalValue: `< ${this.bytesToKbString(OPTIMAL_VALUE)}`,
      description: 'Avoids enormous network payloads',
      helpText:
          'Network transfer size [costs users real dollars](https://whatdoesmysitecost.com/) ' +
          'and is [highly correlated](http://httparchive.org/interesting.php#onLoad) with long load times. ' +
          'Try to find ways to reduce the size of required files.',
      scoringMode: ByteEfficiencyAudit.SCORING_MODES.NUMERIC,
      requiredArtifacts: ['devtoolsLogs']
    };
  }

  /**
   * @param {!Artifacts} artifacts
   * @return {!Promise<!AuditResult>}
   */
  static audit(artifacts) {
    const devtoolsLogs = artifacts.devtoolsLogs[ByteEfficiencyAudit.DEFAULT_PASS];
    return artifacts.requestNetworkRecords(devtoolsLogs).then(networkRecords => {
      return artifacts.requestNetworkThroughput(networkRecords).then(networkThroughput => {
        let totalBytes = 0;
        let results = [];
        networkRecords.forEach(record => {
          // exclude data URIs since their size is reflected in other resources
<<<<<<< HEAD
=======
          // exclude unfinished requests since they won't have transfer size information
>>>>>>> fb3cfbd5
          if (record.scheme === 'data' || !record.finished) return;

          const result = {
            url: URL.getDisplayName(record.url),
            totalBytes: record.transferSize,
            totalKb: this.bytesToKbString(record.transferSize),
            totalMs: this.bytesToMsString(record.transferSize, networkThroughput),
          };

          totalBytes += result.totalBytes;
          results.push(result);
        });
        results = results.sort((itemA, itemB) => itemB.totalBytes - itemA.totalBytes).slice(0, 10);


        // Use the CDF of a log-normal distribution for scoring.
        //   <= 1600KB: score≈100
        //   4000KB: score=50
        //   >= 9000KB: score≈0
        const distribution = TracingProcessor.getLogNormalDistribution(
          SCORING_MEDIAN, SCORING_POINT_OF_DIMINISHING_RETURNS);
        const score = 100 * distribution.computeComplementaryPercentile(totalBytes);

        const headings = [
          {key: 'url', itemType: 'url', text: 'URL'},
          {key: 'totalKb', itemType: 'text', text: 'Total Size'},
          {key: 'totalMs', itemType: 'text', text: 'Transfer Time'},
        ];

        const v1TableHeadings = ByteEfficiencyAudit.makeV1TableHeadings(headings);
        const v2TableDetails = ByteEfficiencyAudit.makeV2TableDetails(headings, results);

        return {
          rawValue: totalBytes,
          optimalValue: this.meta.optimalValue,
          displayValue: `Total size was ${ByteEfficiencyAudit.bytesToKbString(totalBytes)}`,
          score: Math.round(Math.max(0, Math.min(score, 100))),
          extendedInfo: {
            formatter: Formatter.SUPPORTED_FORMATS.TABLE,
            value: {
              results,
              tableHeadings: v1TableHeadings
            }
          },
          details: v2TableDetails
        };
      });
    });
  }
}

module.exports = TotalByteWeight;<|MERGE_RESOLUTION|>--- conflicted
+++ resolved
@@ -61,10 +61,7 @@
         let results = [];
         networkRecords.forEach(record => {
           // exclude data URIs since their size is reflected in other resources
-<<<<<<< HEAD
-=======
           // exclude unfinished requests since they won't have transfer size information
->>>>>>> fb3cfbd5
           if (record.scheme === 'data' || !record.finished) return;
 
           const result = {
